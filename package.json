{
  "name": "geostyler-sld-parser",
  "version": "1.2.0",
  "description": "GeoStyler Style Parser implementation for SLD",
  "main": "build/dist/SldStyleParser.js",
  "files": [
    "build",
    "browser"
  ],
  "types": "build/dist/SldStyleParser.d.ts",
  "repository": {
    "type": "git",
    "url": "git+https://github.com/terrestris/geostyler-sld-parser.git"
  },
  "keywords": [
    "geostyler",
    "parser",
    "style",
    "sld"
  ],
  "author": "",
  "license": "BSD-2-Clause",
  "bugs": {
    "url": "https://github.com/terrestris/geostyler-sld-parser/issues"
  },
  "homepage": "https://github.com/terrestris/geostyler-sld-parser#readme",
  "dependencies": {
    "geostyler-style": "1.1.0",
    "lodash": "4.17.11",
    "xml2js": "0.4.19",
    "xmldom": "0.1.27"
  },
  "scripts": {
    "build": "tsc -p tsconfig.build.json && npm run build:browser",
    "build:browser": "webpack --config browser-build.config.js",
    "start:dev": "webpack --config dev-build.config.js --watch",
    "prebuild": "npm run test",
    "pretest": "npm run lint",
    "prepublishOnly": "npm run build",
    "test": "jest",
    "test:watch": "jest --watchAll",
    "lint": "tslint --project tsconfig.json --config tslint.json && tsc --noEmit --project tsconfig.build.json",
    "release": "np --no-yarn && git push https://github.com/terrestris/geostyler-sld-parser.git master --tags"
  },
  "devDependencies": {
    "@babel/polyfill": "7.4.4",
    "@types/jest": "23.3.11",
<<<<<<< HEAD
    "@types/lodash": "4.14.122",
    "@types/node": "12.0.2",
=======
    "@types/lodash": "4.14.129",
    "@types/node": "11.13.9",
>>>>>>> 43ebdce6
    "@types/xml2js": "0.4.4",
    "awesome-typescript-loader": "4.0.1",
    "coveralls": "3.0.3",
    "jest": "23.4.2",
    "np": "5.0.1",
    "ts-jest": "24.0.2",
    "tslint": "5.10.0",
    "typescript": "2.9.1",
    "webpack": "3.12.0",
    "webpack-cli": "3.1.2"
  },
  "jest": {
    "testURL": "http://localhost/",
    "moduleFileExtensions": [
      "ts",
      "js"
    ],
    "transform": {
      "\\.(ts)$": "ts-jest"
    },
    "testRegex": "/src/.*\\.spec.(ts|js)$",
    "collectCoverageFrom": [
      "src/*.{ts,js}"
    ]
  },
  "greenkeeper": {
    "ignore": [
      "webpack",
      "webpack-cli"
    ]
  }
}<|MERGE_RESOLUTION|>--- conflicted
+++ resolved
@@ -45,13 +45,8 @@
   "devDependencies": {
     "@babel/polyfill": "7.4.4",
     "@types/jest": "23.3.11",
-<<<<<<< HEAD
-    "@types/lodash": "4.14.122",
+    "@types/lodash": "4.14.129",
     "@types/node": "12.0.2",
-=======
-    "@types/lodash": "4.14.129",
-    "@types/node": "11.13.9",
->>>>>>> 43ebdce6
     "@types/xml2js": "0.4.4",
     "awesome-typescript-loader": "4.0.1",
     "coveralls": "3.0.3",
