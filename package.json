--- conflicted
+++ resolved
@@ -40,13 +40,8 @@
     "release": "np --no-yarn"
   },
   "devDependencies": {
-<<<<<<< HEAD
-    "@types/jest": "23.1.0",
     "@types/node": "10.3.4",
-=======
     "@types/jest": "23.1.1",
-    "@types/node": "10.3.3",
->>>>>>> a1279457
     "coveralls": "3.0.1",
     "jest": "23.1.0",
     "np": "3.0.4",
