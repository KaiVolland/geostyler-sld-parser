{
  "name": "geostyler-sld-parser",
  "version": "0.7.1",
  "description": "GeoStyler Style Parser implementation for SLD",
  "main": "build/dist/SldStyleParser.js",
  "files": [
    "build",
    "index.d.ts"
  ],
  "repository": {
    "type": "git",
    "url": "git+https://github.com/terrestris/geostyler-sld-parser.git"
  },
  "keywords": [
    "geostyler",
    "parser",
    "style",
    "sld"
  ],
  "author": "",
  "license": "BSD-2-Clause",
  "bugs": {
    "url": "https://github.com/terrestris/geostyler-sld-parser/issues"
  },
  "homepage": "https://github.com/terrestris/geostyler-sld-parser#readme",
  "dependencies": {
    "@types/lodash": "4.14.113",
    "@types/xml2js": "0.4.3",
    "geostyler-style": "0.7.0",
    "lodash": "4.17.10",
    "xml2js": "0.4.19",
    "xmldom": "0.1.27"
  },
  "scripts": {
    "build": "tsc -p tsconfig.build.json",
    "prebuild": "npm run test",
    "pretest": "npm run lint",
    "prepublishOnly": "npm run build",
    "test": "jest",
    "test:watch": "jest --watchAll",
    "lint": "tslint --project tsconfig.json --config tslint.json && tsc --noEmit --project tsconfig.build.json",
    "release": "np --no-yarn"
  },
  "devDependencies": {
<<<<<<< HEAD
    "@types/jest": "23.1.6",
    "@types/node": "10.5.6",
=======
    "@types/jest": "23.3.1",
    "@types/node": "10.5.3",
>>>>>>> cef241f3
    "coveralls": "3.0.1",
    "jest": "23.1.0",
    "np": "3.0.4",
    "ts-jest": "23.0.1",
    "tslint": "5.10.0",
    "typescript": "2.9.1"
  },
  "jest": {
    "moduleFileExtensions": [
      "ts",
      "js"
    ],
    "transform": {
      "\\.(ts)$": "<rootDir>/node_modules/ts-jest/preprocessor.js"
    },
    "testRegex": "/src/.*\\.spec.(ts|js)$",
    "collectCoverageFrom": [
      "src/*.{ts,js}"
    ]
  }
}<|MERGE_RESOLUTION|>--- conflicted
+++ resolved
@@ -42,13 +42,8 @@
     "release": "np --no-yarn"
   },
   "devDependencies": {
-<<<<<<< HEAD
-    "@types/jest": "23.1.6",
+    "@types/jest": "23.3.1",
     "@types/node": "10.5.6",
-=======
-    "@types/jest": "23.3.1",
-    "@types/node": "10.5.3",
->>>>>>> cef241f3
     "coveralls": "3.0.1",
     "jest": "23.1.0",
     "np": "3.0.4",
