{
  "name": "geostyler-sld-parser",
  "version": "0.17.0",
  "description": "GeoStyler Style Parser implementation for SLD",
  "main": "build/dist/SldStyleParser.js",
  "files": [
    "build",
    "index.d.ts",
    "browser"
  ],
  "repository": {
    "type": "git",
    "url": "git+https://github.com/terrestris/geostyler-sld-parser.git"
  },
  "keywords": [
    "geostyler",
    "parser",
    "style",
    "sld"
  ],
  "author": "",
  "license": "BSD-2-Clause",
  "bugs": {
    "url": "https://github.com/terrestris/geostyler-sld-parser/issues"
  },
  "homepage": "https://github.com/terrestris/geostyler-sld-parser#readme",
  "dependencies": {
    "@types/lodash": "4.14.117",
    "@types/xml2js": "0.4.3",
    "geostyler-style": "0.14.0",
    "lodash": "4.17.11",
    "xml2js": "0.4.19",
    "xmldom": "0.1.27"
  },
  "scripts": {
    "build": "tsc -p tsconfig.build.json && npm run build:browser",
    "build:browser": "webpack --config browser-build.config.js",
    "prebuild": "npm run test",
    "pretest": "npm run lint",
    "prepublishOnly": "npm run build",
    "test": "jest",
    "test:watch": "jest --watchAll",
    "lint": "tslint --project tsconfig.json --config tslint.json && tsc --noEmit --project tsconfig.build.json",
    "release": "np --no-yarn"
  },
  "devDependencies": {
<<<<<<< HEAD
    "@types/jest": "23.3.6",
    "@types/node": "10.11.3",
=======
    "@types/jest": "23.3.2",
    "@types/node": "10.12.0",
    "awesome-typescript-loader": "4.0.1",
>>>>>>> e54ece87
    "coveralls": "3.0.1",
    "jest": "23.4.2",
    "np": "3.0.4",
    "ts-jest": "23.0.1",
    "tslint": "5.10.0",
    "typescript": "2.9.1",
    "webpack": "3.12.0",
    "webpack-cli": "3.1.2"
  },
  "jest": {
    "testURL": "http://localhost/",
    "moduleFileExtensions": [
      "ts",
      "js"
    ],
    "transform": {
      "\\.(ts)$": "<rootDir>/node_modules/ts-jest/preprocessor.js"
    },
    "testRegex": "/src/.*\\.spec.(ts|js)$",
    "collectCoverageFrom": [
      "src/*.{ts,js}"
    ]
  }
}<|MERGE_RESOLUTION|>--- conflicted
+++ resolved
@@ -44,14 +44,9 @@
     "release": "np --no-yarn"
   },
   "devDependencies": {
-<<<<<<< HEAD
     "@types/jest": "23.3.6",
-    "@types/node": "10.11.3",
-=======
-    "@types/jest": "23.3.2",
     "@types/node": "10.12.0",
     "awesome-typescript-loader": "4.0.1",
->>>>>>> e54ece87
     "coveralls": "3.0.1",
     "jest": "23.4.2",
     "np": "3.0.4",
