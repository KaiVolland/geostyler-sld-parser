{
  "name": "geostyler-sld-parser",
<<<<<<< HEAD
  "version": "1.0.0",
=======
  "version": "1.1.0",
>>>>>>> b862bc17
  "description": "GeoStyler Style Parser implementation for SLD",
  "main": "build/dist/SldStyleParser.js",
  "files": [
    "build",
    "index.d.ts",
    "browser"
  ],
  "types": "build/dist/SldStyleParser.d.ts",
  "repository": {
    "type": "git",
    "url": "git+https://github.com/terrestris/geostyler-sld-parser.git"
  },
  "keywords": [
    "geostyler",
    "parser",
    "style",
    "sld"
  ],
  "author": "",
  "license": "BSD-2-Clause",
  "bugs": {
    "url": "https://github.com/terrestris/geostyler-sld-parser/issues"
  },
  "homepage": "https://github.com/terrestris/geostyler-sld-parser#readme",
  "dependencies": {
    "geostyler-style": "1.1.0",
    "lodash": "4.17.11",
    "xml2js": "0.4.19",
    "xmldom": "0.1.27"
  },
  "scripts": {
    "build": "tsc -p tsconfig.build.json && npm run build:browser",
    "build:browser": "webpack --config browser-build.config.js",
    "start:dev": "webpack --config dev-build.config.js --watch",
    "prebuild": "npm run test",
    "pretest": "npm run lint",
    "prepublishOnly": "npm run build",
    "test": "jest",
    "test:watch": "jest --watchAll",
    "lint": "tslint --project tsconfig.json --config tslint.json && tsc --noEmit --project tsconfig.build.json",
    "release": "np --no-yarn && git push https://github.com/terrestris/geostyler-sld-parser.git master --tags"
  },
  "devDependencies": {
    "@babel/polyfill": "7.4.3",
    "@types/jest": "23.3.11",
    "@types/lodash": "4.14.122",
    "@types/node": "11.13.7",
    "@types/xml2js": "0.4.4",
    "awesome-typescript-loader": "4.0.1",
    "coveralls": "3.0.3",
    "jest": "23.4.2",
    "np": "5.0.0",
    "ts-jest": "24.0.2",
    "tslint": "5.10.0",
    "typescript": "2.9.1",
    "webpack": "3.12.0",
    "webpack-cli": "3.1.2"
  },
  "jest": {
    "testURL": "http://localhost/",
    "moduleFileExtensions": [
      "ts",
      "js"
    ],
    "transform": {
      "\\.(ts)$": "ts-jest"
    },
    "testRegex": "/src/.*\\.spec.(ts|js)$",
    "collectCoverageFrom": [
      "src/*.{ts,js}"
    ]
  },
  "greenkeeper": {
    "ignore": [
      "webpack",
      "webpack-cli"
    ]
  }
}<|MERGE_RESOLUTION|>--- conflicted
+++ resolved
@@ -1,10 +1,6 @@
 {
   "name": "geostyler-sld-parser",
-<<<<<<< HEAD
-  "version": "1.0.0",
-=======
   "version": "1.1.0",
->>>>>>> b862bc17
   "description": "GeoStyler Style Parser implementation for SLD",
   "main": "build/dist/SldStyleParser.js",
   "files": [
