--- conflicted
+++ resolved
@@ -45,13 +45,8 @@
   },
   "devDependencies": {
     "@babel/polyfill": "7.0.0",
-<<<<<<< HEAD
     "@types/jest": "23.3.9",
-    "@types/node": "10.12.0",
-=======
-    "@types/jest": "23.3.8",
     "@types/node": "10.12.1",
->>>>>>> 2bf53350
     "awesome-typescript-loader": "4.0.1",
     "coveralls": "3.0.1",
     "jest": "23.4.2",
